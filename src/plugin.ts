import { PluginListenerHandle } from '@capacitor/core'
import { Observable } from 'rxjs'

import {
  StripeTerminalConfig,
  DiscoveryConfiguration,
  Reader,
  ConnectionStatus,
  ReaderSoftwareUpdate,
  ReaderDisplayMessage,
  ReaderInputOptions,
  PaymentIntent
} from './definitions'

import { StripeTerminal } from './plugin-registration'

/**
 * The Android connection status enum is different from iOS, this maps Android to iOS
 * @ignore
 */
const AndroidConnectionStatusMap = {
  0: ConnectionStatus.NotConnected,
  1: ConnectionStatus.Connecting,
  2: ConnectionStatus.Connected
}

export class StripeTerminalPlugin {
  public isInitialized = false

  private _fetchConnectionToken: () => Promise<string> = () =>
    Promise.reject('You must initialize StripeTerminalPlugin first.')
  private _onUnexpectedReaderDisconnect: () => void = () =>
    Promise.reject('You must initialize StripeTerminalPlugin first.')

<<<<<<< HEAD
  private listeners: { [key: string]: PluginListenerHandle } = {}
=======
  private isDiscovering = false
  private listeners: any = {}
>>>>>>> d12eab42

  /**
   * **_DO NOT USE THIS CONSTRUCTOR DIRECTLY._**
   *
   * Use the [[StripeTerminalPlugin.create]] method instead.
   * @hidden
   * @param options `StripeTerminalPlugin` options.
   */
  constructor(options: StripeTerminalConfig) {
    this._fetchConnectionToken = options.fetchConnectionToken
    this._onUnexpectedReaderDisconnect = options.onUnexpectedReaderDisconnect
  }

  private async init() {
    this.listeners['connectionTokenListener'] =
      await StripeTerminal.addListener('requestConnectionToken', () => {
        this._fetchConnectionToken()
          .then(token => {
            if (token) {
              StripeTerminal.setConnectionToken({ token }, null)
            } else {
              throw new Error(
                'User-supplied `fetchConnectionToken` resolved successfully, but no token was returned.'
              )
            }
          })
          .catch(err =>
            StripeTerminal.setConnectionToken(
              null,
              err.message || 'Error in user-supplied `fetchConnectionToken`.'
            )
          )
      })

    this.listeners['unexpectedReaderDisconnectListener'] =
      await StripeTerminal.addListener(
        'didReportUnexpectedReaderDisconnect',
        () => {
          this._onUnexpectedReaderDisconnect()
        }
      )

    await StripeTerminal.initialize()

    this.isInitialized = true
  }

  private translateConnectionStatus(data: {
    status: ConnectionStatus
    isAndroid?: boolean
  }): ConnectionStatus {
    let status: ConnectionStatus = data.status

    if (data.isAndroid) {
      // the connection status on android is different than on iOS so we have to translate it
      status = AndroidConnectionStatusMap[data.status]
    }

    return status
  }

  private _listenerToObservable(
    name: 'didRequestReaderDisplayMessage' | 'didRequestReaderInput',
    transformFunc?: (data: any) => any
  ): Observable<any> {
    return new Observable(subscriber => {
      let listener: PluginListenerHandle

      StripeTerminal.addListener(name, (data: any) => {
        if (transformFunc) {
          return subscriber.next(transformFunc(data))
        }

        return subscriber.next(data)
      }).then(l => {
        listener = l
      })

      return {
        unsubscribe: () => {
          listener?.remove()
        }
      }
    })
  }

  private ensureInitialized() {
    if (!this.isInitialized) {
      throw new Error(
        'StripeTerminalPlugin must be initialized before you can use any methods.'
      )
    }
  }

  /**
   * Creates an instance of [[StripeTerminalPlugin]] with the given options.
   *
   * ```typescript
   * const terminal = await StripeTerminalPlugin.create({
   *   fetchConnectionToken: async () => {
   *     const resp = await fetch('https://your-backend.dev/token', {
   *       method: 'POST'
   *     })
   *     const data = await resp.json()
   *
   *     return data.secret
   *   },
   *   onUnexpectedReaderDisconnect: () => {
   *     // handle reader disconnect
   *   }
   * })
   * ```
   *
   * @param options [[StripeTerminalPlugin]] options.
   */
  public static async create(
    options: StripeTerminalConfig
  ): Promise<StripeTerminalPlugin> {
    const terminal = new StripeTerminalPlugin(options)

    await terminal.init()

    return terminal
  }

  public async abortDiscoverReaders(): Promise<void> {
    try {
      this.listeners['readersDiscovered']?.remove()

      if (!this.isDiscovering) {
        return
      }
      await StripeTerminal.abortDiscoverReaders()
      this.isDiscovering = false
    } catch (err) {
      // eat errors
    }
  }

  public discoverReaders(
    options: DiscoveryConfiguration
  ): Observable<Reader[]> {
    this.ensureInitialized()

    return new Observable(subscriber => {
<<<<<<< HEAD
      let listener: PluginListenerHandle

      StripeTerminal.addListener(
=======
      this.listeners['readersDiscovered'] = StripeTerminal.addListener(
>>>>>>> d12eab42
        'readersDiscovered',
        (event: { readers?: Reader[] }) => {
          const readers =
            event?.readers?.map((reader: Reader) => {
              if (reader.batteryLevel === 0) {
                // the only time that the battery level should be 0 is while scanning on Android and the level is unknown, so change it to null for consistency with iOS
                reader.batteryLevel = null
              }
              if (reader.deviceSoftwareVersion === 'unknown') {
                // replace unknown with null to make Android consistent with iOS
                reader.deviceSoftwareVersion = null
              }

              return reader
            }) || []

          subscriber.next(readers)
        }
      ).then(l => {
        listener = l
      })

      // start discovery
      this.isDiscovering = true
      StripeTerminal.discoverReaders(options)
        .then(() => {
          this.isDiscovering = false
          subscriber.complete()
        })
        .catch((err: any) => {
          this.isDiscovering = false
          subscriber.error(err)
        })

      return {
        unsubscribe: () => {
<<<<<<< HEAD
          StripeTerminal.abortDiscoverReaders()
          listener?.remove()
=======
          this.abortDiscoverReaders()
>>>>>>> d12eab42
        }
      }
    })
  }

  public async connectReader(reader: Reader): Promise<Reader> {
    this.ensureInitialized()

    const data = await StripeTerminal.connectReader(reader)

    return data.reader
  }

  public async getConnectedReader(): Promise<Reader> {
    this.ensureInitialized()

    const data = await StripeTerminal.getConnectedReader()

    return data?.reader ?? null
  }

  public async getConnectionStatus(): Promise<ConnectionStatus> {
    this.ensureInitialized()

    const data = await StripeTerminal.getConnectionStatus()

    return this.translateConnectionStatus(data)
  }

  public async disconnectReader(): Promise<void> {
    this.ensureInitialized()

    return StripeTerminal.disconnectReader()
  }

  public async checkForUpdate(): Promise<ReaderSoftwareUpdate> {
    this.ensureInitialized()

    const data = await StripeTerminal.checkForUpdate()

    return data && data.update
  }

  public connectionStatus(): Observable<ConnectionStatus> {
    this.ensureInitialized()

    return new Observable(subscriber => {
      let hasSentEvent = false

      // get current value
      StripeTerminal.getConnectionStatus()
        .then((status: any) => {
          // only send the initial value if the event listener hasn't already
          if (!hasSentEvent) {
            subscriber.next(this.translateConnectionStatus(status))
          }
        })
        .catch((err: any) => {
          subscriber.error(err)
        })

      let listener: PluginListenerHandle

      // then listen for changes
      StripeTerminal.addListener('didChangeConnectionStatus', (status: any) => {
        hasSentEvent = true
        subscriber.next(this.translateConnectionStatus(status))
      }).then(l => {
        listener = l
      })

      return {
        unsubscribe: () => {
          listener?.remove()
        }
      }
    })
  }

  public installUpdate(): Observable<number> {
    this.ensureInitialized()

    return new Observable(subscriber => {
      // initiate the installation
      StripeTerminal.installUpdate()
        .then(() => {
          subscriber.complete()
        })
        .catch((err: any) => {
          subscriber.error(err)
        })

      let listener: PluginListenerHandle

      // then listen for progress
      StripeTerminal.addListener(
        'didReportReaderSoftwareUpdateProgress',
        (data: any) => {
          subscriber.next(data.progress)
        }
      ).then(l => {
        listener = l
      })

      return {
        unsubscribe: () => {
          StripeTerminal.abortInstallUpdate()
          listener?.remove()
        }
      }
    })
  }

  public readerInput(): Observable<ReaderInputOptions> {
    return this._listenerToObservable('didRequestReaderInput', (data: any) => {
      if (data.isAndroid) {
        return data.value
      }

      return parseFloat(data.value)
    })
  }

  public readerDisplayMessage(): Observable<ReaderDisplayMessage> {
    return this._listenerToObservable(
      'didRequestReaderDisplayMessage',
      (data: any) => {
        return parseFloat(data.value)
      }
    )
  }

  public async retrievePaymentIntent(
    clientSecret: string
  ): Promise<PaymentIntent> {
    this.ensureInitialized()

    const data = await StripeTerminal.retrievePaymentIntent({ clientSecret })

    return data && data.intent
  }

  public async collectPaymentMethod(): Promise<PaymentIntent> {
    this.ensureInitialized()

    const data = await StripeTerminal.collectPaymentMethod()

    return data && data.intent
  }

  public async abortCollectPaymentMethod(): Promise<void> {
    this.ensureInitialized()

    return StripeTerminal.abortCollectPaymentMethod()
  }

  public async processPayment(): Promise<PaymentIntent> {
    this.ensureInitialized()

    const data = await StripeTerminal.processPayment()

    return data && data.intent
  }

  public async clearCachedCredentials(): Promise<void> {
    this.ensureInitialized()

    return StripeTerminal.clearCachedCredentials()
  }

  public static async getPermissions(): Promise<{ granted: boolean }> {
    return StripeTerminal.getPermissions()
  }

  public addListener(eventName: string, listenerFunc: Function) {
    return StripeTerminal.addListener(eventName, listenerFunc)
  }
}<|MERGE_RESOLUTION|>--- conflicted
+++ resolved
@@ -32,12 +32,8 @@
   private _onUnexpectedReaderDisconnect: () => void = () =>
     Promise.reject('You must initialize StripeTerminalPlugin first.')
 
-<<<<<<< HEAD
+  private isDiscovering = false
   private listeners: { [key: string]: PluginListenerHandle } = {}
-=======
-  private isDiscovering = false
-  private listeners: any = {}
->>>>>>> d12eab42
 
   /**
    * **_DO NOT USE THIS CONSTRUCTOR DIRECTLY._**
@@ -183,13 +179,7 @@
     this.ensureInitialized()
 
     return new Observable(subscriber => {
-<<<<<<< HEAD
-      let listener: PluginListenerHandle
-
       StripeTerminal.addListener(
-=======
-      this.listeners['readersDiscovered'] = StripeTerminal.addListener(
->>>>>>> d12eab42
         'readersDiscovered',
         (event: { readers?: Reader[] }) => {
           const readers =
@@ -209,7 +199,7 @@
           subscriber.next(readers)
         }
       ).then(l => {
-        listener = l
+        this.listeners['readersDiscovered'] = l
       })
 
       // start discovery
@@ -226,12 +216,7 @@
 
       return {
         unsubscribe: () => {
-<<<<<<< HEAD
-          StripeTerminal.abortDiscoverReaders()
-          listener?.remove()
-=======
           this.abortDiscoverReaders()
->>>>>>> d12eab42
         }
       }
     })
